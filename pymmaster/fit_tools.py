from __future__ import print_function
import os
import sys
import time
os.environ["OMP_NUM_THREADS"] = "1"  # export OMP_NUM_THREADS=4
os.environ["OPENBLAS_NUM_THREADS"] = "1"  # export OPENBLAS_NUM_THREADS=4
os.environ["MKL_NUM_THREADS"] = "1"  # export MKL_NUM_THREADS=6
os.environ["VECLIB_MAXIMUM_THREADS"] = "1"  # export VECLIB_MAXIMUM_THREADS=4
os.environ["NUMEXPR_NUM_THREADS"] = "1"  # export NUMEXPR_NUM_THREADS=6
import numpy as np
import gdal
import xarray as xr
import matplotlib.pylab as plt
import multiprocessing as mp
import matplotlib
import matplotlib.pyplot as plt
from matplotlib import animation
from mpl_toolkits.axes_grid1 import make_axes_locatable
from itertools import chain
from scipy import stats
from scipy.interpolate import interp1d
from scipy.ndimage import filters
from skimage.morphology import disk
from sklearn.linear_model import LinearRegression
from sklearn.gaussian_process import GaussianProcessRegressor
from sklearn.gaussian_process.kernels import RBF, ConstantKernel as C, RationalQuadratic as RQ, ExpSineSquared as ESS
from numba import jit
from llc import jit_filter_function
from pybob.GeoImg import GeoImg
from pybob.image_tools import create_mask_from_shapefile
from pybob.plot_tools import set_pretty_fonts
# from pymmaster.stack_tools import create_crs_variable, create_nc
import pymmaster.stack_tools as st
from pybob.ddem_tools import nmad
from warnings import filterwarnings

filterwarnings('ignore')

<<<<<<< HEAD
def get_stack_mask(maskshp, ds):
=======

def make_dh_animation(ds, figsize=(8,10), t0=None, t1=None, dh_max=20, cmap='RdYlBu', xlbl='easting (km)',
                      ylbl='northing (km)'):
    set_pretty_fonts()
    fig = plt.figure(figsize=figsize)
    ax = fig.gca()

    ds_sub = ds.loc[dict(time=slice(t0, t1))]

    dh_ = ds_sub.variables['z'].values - ds_sub.variables['z'].values[0]
    times = np.array([np.datetime_as_string(t.astype('datetime64[D]')) for t in ds_sub.time.values])
    nice_ext = np.array([ds.x.values.min(), ds.x.values.max(), ds.y.values.min(), ds.y.values.max()]) / 1000
    ims = []

    im = ax.imshow(dh_[0], extent=nice_ext, vmin=-dh_max, vmax=dh_max, cmap=cmap)
    ann = ax.annotate(times[0], xy=(0.05, 0.05), xycoords='axes fraction', fontsize=20,
                      fontweight='bold', color='black', family='monospace')
    ims.append([im, ann])

    divider = make_axes_locatable(ax)
    cax = divider.append_axes("right", size="5%", pad=0.05)
    plt.colorbar(im, cax=cax, extend='both')

    cax.set_ylabel('elevation change (m)')
    ax.set_ylabel(ylbl)
    ax.set_xlabel(xlbl)

    for i in range(len(times[1:])):
        im = ax.imshow(dh_[i+1], vmin=-dh_max, vmax=dh_max, cmap=cmap, extent=nice_ext)
        ann = ax.annotate(times[i+1], xy=(0.05, 0.05), xycoords='axes fraction', fontsize=20,
                          fontweight='bold', color='black', family='monospace')
        ims.append([im, ann])

    return fig, ims


def write_animation(fig, ims, outfilename='output.gif', ani_writer='imagemagick', **kwargs):
    ani = animation.ArtistAnimation(fig, ims, **kwargs)
    ani.save(outfilename, writer=ani_writer)


def get_land_mask(maskshp, ds):
>>>>>>> 049c9d19
    npix_y, npix_x = ds['z'][0].shape
    dx = np.round((ds.x.max().values - ds.x.min().values) / float(npix_x))
    dy = np.round((ds.y.min().values - ds.y.max().values) / float(npix_y))

    newgt = (ds.x.min().values - 0, dx, 0, ds.y.max().values - 0, 0, dy)

    drv = gdal.GetDriverByName('MEM')
    dst = drv.Create('', npix_x, npix_y, 1, gdal.GDT_Float32)

    sp = dst.SetProjection(ds.crs.spatial_ref)
    sg = dst.SetGeoTransform(newgt)

    wa = dst.GetRasterBand(1).WriteArray(ds['z'][0].values)
    md = dst.SetMetadata({'Area_or_point': 'Point'})
    del wa, sg, sp, md

    img = GeoImg(dst)
    mask = create_mask_from_shapefile(img, maskshp)
    return mask

def vgm_1d(t_vals,detrend_elev,lag_cutoff,tstep=0.25):

    # 1D variogram: inspired by http://connor-johnson.com/2014/03/20/simple-kriging-in-python/

    def SVh(P, h, bw):
        # empirical variogram for a single lag
        pd = np.abs(np.subtract.outer(P[:,0], P[:,0]))
        N = pd.shape[0]
        Z = list()
        for i in range(N):
            for j in range(i + 1, N):
                if (pd[i, j] >= h - bw) and (pd[i, j] <= h + bw):
                    Z.append((P[i, 1] - P[j, 1]) ** 2.0)
        if len(Z)>0:
            return np.nansum(Z) / (2.0 * len(Z)), len(Z)
        else:
            return np.nan, 0

    def SV(P, hs, bw):
        # empirical variogram for a collection of lags
        sv = list()
        p = list()
        for h in hs:
            ph, svh = SVh(P, h, bw)
            sv.append(svh)
            p.append(ph)
        sv = [[p[i], sv[i]] for i in range(len(hs))]
        return np.array(sv).T

    ind_valid = ~np.isnan(detrend_elev)
    sample = np.column_stack((t_vals[ind_valid], detrend_elev[ind_valid]))

    hs = np.arange(0, lag_cutoff, tstep)
    sv = SV(sample, hs, tstep)

    return sv

def estimate_vgm(fn_stack,sampmask,nsamp=10000,tstep=0.25,lag_cutoff=None,min_obs=8):

    # estimate 1D variogram for multiple pixels: random sampling within mask

    # load filtered stack
    ds = xr.open_dataset(fn_stack)
    # ds.load()
    ds_arr = ds.variables['z'].values

    # rasterize mask
    mask = get_stack_mask(sampmask, ds)

    # count number of valid temporal observation for each pixel
    nb_arr = np.nansum(~np.isnan(ds_arr),axis=0)
    mask = (mask & np.array(nb_arr>=min_obs))

    # sample a subset
    max_samp = np.count_nonzero(mask)
    index = np.where(mask)
    final_nsamp = min(max_samp,nsamp)
    subset = np.random.choice(max_samp,final_nsamp,replace=False)
    index_subset=(index[0][subset],index[1][subset])
    mask_subset = np.zeros(np.shape(mask),dtype=np.bool)
    mask_subset[index_subset] = True

    ds_samp = ds_arr[:, mask_subset]

    # read and convert time values
    t_vals = ds['time'].values

    y0 = t_vals[0].astype('datetime64[D]').astype(object).year
    y1 = t_vals[-1].astype('datetime64[D]').astype(object).year + 1.1
    total_delta = np.datetime64('{}-01-01'.format(int(y1))) - np.datetime64('{}-01-01'.format(int(y0)))
    ftime_delta = np.array([t - np.datetime64('{}-01-01'.format(int(y0))) for t in t_vals])
    t_scale = (ftime_delta / total_delta) * (int(y1) - y0)

    if lag_cutoff is None:
        lag_cutoff = np.max(t_scale) - np.min(t_scale)

    lags = np.arange(0, lag_cutoff, tstep) + 0.5*tstep

    # get variance/lags and number of pairwise/lags for each pixel
    vdata=np.zeros((len(lags),final_nsamp))
    pdata=np.zeros((len(lags),final_nsamp))

    for i in np.arange(final_nsamp):
        sv = vgm_1d(t_scale, ds_samp[:,i].flatten(),lag_cutoff,tstep=tstep)
        vdata[:,i]=sv[0]
        pdata[:,i]=sv[1]

    ptot = np.nansum(pdata,axis=1)

    # mean variogram accounting for the number of pairwise comparison in each pixel
    vmean = np.nansum(vdata * pdata,axis=1) / ptot
    #'rough' std: between pixels, not accounting for the number of pairwise observation
    vstd = np.nanstd(vdata,axis=1)

    return lags, vmean, vstd

def plot_vgm(lags,vmean,vstd):

    fig, ax = plt.subplots(1)
    ax.plot(lags, vmean, lw=2, label='mean', color='blue')
    ax.fill_between(lags, vmean + vstd, vmean - vstd, facecolor='blue', alpha=0.5)
    ax.set_title('Variogram: ')
    ax.set_xlabel('Lag [year]')
    ax.set_ylabel('Semivariance [$\mu$ $\pm \sigma$]')
    ax.legend(loc='lower left')
    ax.grid()
    # plt.savefig(fn_fig, dpi=600)
    plt.show()

def parse_epsg(wkt):
    return int(''.join(filter(lambda x: x.isdigit(), wkt.split(',')[-1])))


def ols_matrix(X, Y, conf_interv=0.68, conf_slope=0.68):
    # perform independent OLS matricially for optimal processing time
    # inspired from: https://en.wikipedia.org/wiki/Simple_linear_regression#Normality_assumption
    # and https://fr.wikipedia.org/wiki/M%C3%A9thode_des_moindres_carr%C3%A9s
    x = X * 1.0
    y = Y * 1.0

    x[np.isnan(y)] = np.nan  # check for NaNs
    y[np.isnan(x)] = np.nan  # check for NaNs

    moy_X = np.nanmean(x, axis=0)
    moy_Y = np.nanmean(y, axis=0)

    mat_cross_product = (x - moy_X) * (y - moy_Y)
    sum_mat_cross_product = np.nansum(mat_cross_product, axis=0)

    mat_X_squared = (x - moy_X) ** 2
    sum_mat_X_squared = np.nansum(mat_X_squared, axis=0)

    beta1 = sum_mat_cross_product / sum_mat_X_squared
    beta0 = moy_Y - beta1 * moy_X

    # confidence interval
    alpha_interv = 1. - conf_interv
    alpha_slope = 1. - conf_slope

    Y_pred = beta1 * x + beta0
    n = np.sum(~np.isnan(x), axis=0)
    SSX = sum_mat_X_squared
    SXY = np.sqrt(np.nansum((y - Y_pred) ** 2, axis=0) / (n - 2))
    SE_slope = SXY / np.sqrt(SSX)
    hi = 1. / n + (x - moy_X) ** 2 / SSX

    # quantile of student's t distribution for p=1-alpha/2
    q_interv = stats.t.ppf(1. - alpha_interv / 2, n - 2)
    q_slope = stats.t.ppf(1. - alpha_slope / 2, n - 2)

    # upper and lower CI:
    dy = q_interv * SXY * np.sqrt(hi)
    Yl = Y_pred - dy
    Yu = Y_pred + dy

    # incert on slope
    incert_slope = q_slope * SE_slope

    return beta1, beta0, incert_slope, Yl, Yu


def wls_matrix(x, y, w, conf_interv=0.68, conf_slope=0.68):
    # perform independent WLS matricially for optimal processing time

    X = x * 1.0
    Y = y * 1.0
    W = w * 1.0

    Y[np.isnan(W) | np.isnan(X)] = np.nan  # check for NaNs
    X[np.isnan(W) | np.isnan(Y)] = np.nan  # check for NaNs
    W[np.isnan(Y) | np.isnan(X)] = np.nan  # check for NaNs

    sum_w = np.nansum(W, axis=0)
    moy_X_w = np.nansum(X * W, axis=0) / sum_w
    moy_Y_w = np.nansum(Y * W, axis=0) / sum_w

    mat_cross_product = W * (X - moy_X_w) * (Y - moy_Y_w)
    sum_mat_cross_product = np.nansum(mat_cross_product, axis=0)

    mat_X_squared = W * (X - moy_X_w) ** 2
    sum_mat_X_squared = np.nansum(mat_X_squared, axis=0)

    beta1 = sum_mat_cross_product / sum_mat_X_squared
    beta0 = moy_Y_w - beta1 * moy_X_w

    # confidence interval
    alpha_interv = 1. - conf_interv
    alpha_slope = 1. - conf_slope

    Y_pred = beta1 * X + beta0
    n = np.sum(~np.isnan(X), axis=0)
    SSX = sum_mat_X_squared
    SXY = np.sqrt(np.nansum(W * (Y - Y_pred) ** 2, axis=0) / (n - 2))
    SE_slope = SXY / np.sqrt(SSX)
    hi = 1. / n + W * (X - moy_X_w) ** 2 / SSX

    # quantile of student's t distribution for p=1-alpha/2
    q_interv = stats.t.ppf(1. - alpha_interv / 2, n - 2)
    q_slope = stats.t.ppf(1. - alpha_slope / 2, n - 2)

    # get the upper and lower CI:
    dy = q_interv * SXY * np.sqrt(hi)
    Yl = Y_pred - dy
    Yu = Y_pred + dy

    # calculate incert on slope
    incert_slope = q_slope * SE_slope

    return beta1, beta0, incert_slope, Yl, Yu


def interp_data(t, y, sig, interp_t):
    y_ = interp1d(t, y)
    s_ = interp1d(t, sig)
    return y_(interp_t), s_(interp_t)


def detrend(t_vals, data, ferr):
    n_out = 1
    while n_out > 0:
        reg = LinearRegression().fit(t_vals.reshape(-1, 1), data.reshape(-1, 1))

        trend = reg.predict(t_vals.reshape(-1, 1)).squeeze()
        std_nmad_rat = np.std(data - trend) / nmad(data - trend)
        if std_nmad_rat > 20:
            isin = np.abs(data - trend) < 4 * nmad(data - trend)
        else:
            isin = np.abs(data - trend) < 4 * np.std(data - trend)
        n_out = np.count_nonzero(~isin)

        data = data[isin]
        t_vals = t_vals[isin]
        ferr = ferr[isin]

    return reg


def iterative_gpr(time_vals, data_vals, err_vals, time_pred, opt=False, kernel=None):
    if opt:
        optimizer = 'fmin_l_bfgs_b'
        n_restarts_optimizer = 9
    else:
        optimizer = None
        n_restarts_optimizer = 0

    if kernel is None:
        k1 = C(2.0, (1e-2, 1e2)) * RBF(10, (5, 30))  # other kernels to try to add here?
        k2 = C(1.0, (1e-2, 1e2)) * RBF(1, (1, 5))
        k3 = C(10, (1e-3, 1e3)) * RQ(length_scale=30, length_scale_bounds=(30, 1e3))
        kernel = k1 + k2 + k3

        # if we do without training, we don't care about bounds, simplifies the expressions:
        # short seasonality departure with a periodic kernel of 1 year
        # k1 = C(5) * ESS(1,1)

        # long departure from linearity with a RQK
        # k2 = RQ(30)
        # kernel = k1 + k2

    # initializing
    n_out = 1
    niter = 0

    num_finite = data_vals.size
    good_vals = np.isfinite(data_vals)

    while n_out > 0 and num_finite > 2 and niter < 3:
        # if we remove a linear trend, normalize_y should be false...
        gp = GaussianProcessRegressor(kernel=kernel, optimizer=optimizer, n_restarts_optimizer=n_restarts_optimizer,
                                      alpha=err_vals[good_vals], normalize_y=False)
        gp.fit(time_vals[good_vals].reshape(-1, 1), data_vals[good_vals].reshape(-1, 1))
        y_pred, sigma = gp.predict(time_pred.reshape(-1, 1), return_std=True)
        y_, s_ = interp_data(time_pred, y_pred.squeeze(), sigma.squeeze(), time_vals)
        z_score = np.abs(data_vals - y_) / s_
        isin = z_score < 4
        n_out = np.count_nonzero(~isin)

        data_vals[~isin] = np.nan
        time_vals[~isin] = np.nan
        err_vals[~isin] = np.nan

        good_vals = np.isfinite(data_vals)
        num_finite = np.count_nonzero(good_vals)
        niter += 1

    if num_finite <= 2:
        y_pred = np.nan * np.zeros(time_pred.shape)
        sigma = np.nan * np.zeros(time_pred.shape)
        z_score = np.nan * np.zeros(data_vals.shape)
    return y_pred.squeeze(), sigma.squeeze(), z_score, good_vals


# TODO: think we should merge this one with iterative gpr
def gpr(data, t_vals, uncert, opt=False, kernel=None, tstep=0.25):
    y0 = t_vals[0].astype('datetime64[D]').astype(object).year
    y1 = t_vals[-1].astype('datetime64[D]').astype(object).year + 1.1
    t_pred = np.arange(y0, y1, tstep) - y0

    # changed to be consistent with new return (not concatenated)
    if np.count_nonzero(np.isfinite(data)) < 2:
        y_pred = np.nan * np.zeros(t_pred.shape)
        sigma = np.nan * np.zeros(t_pred.shape)
        z_score = np.nan * np.zeros(t_pred.shape)
        good_vals = np.isfinite(np.nan * np.zeros(t_pred.size))
        return y_pred, sigma, z_score, good_vals

    ftime = t_vals[np.isfinite(data)]
    fdata = data[np.isfinite(data)]
    ferr = uncert[np.isfinite(data)]
    total_delta = np.datetime64('{}-01-01'.format(int(y1))) - np.datetime64('{}-01-01'.format(int(y0)))

    ftime_delta = np.array([t - np.datetime64('{}-01-01'.format(int(y0))) for t in ftime])
    t_scale = (ftime_delta / total_delta) * (int(y1) - y0)

    try:
        # TODO: need to include the detrending in the iterative gpr fitting/filtering, first linear fit might be heavily biased?
        # try to remove a linear fit from the data before we fit, then add it back in when we're done.
        reg = detrend(t_scale, fdata, ferr)
    except:
        y_pred = np.nan * np.zeros(t_pred.shape)
        sigma = np.nan * np.zeros(t_pred.shape)
        z_score = np.nan * np.zeros(fdata.shape)
        good_vals = np.isfinite(np.nan * np.zeros(fdata.size))
        return y_pred, sigma, z_score, good_vals

    fdata = fdata - reg.predict(t_scale.reshape(-1, 1)).squeeze()
    l_trend = reg.predict(t_pred.reshape(-1, 1)).squeeze()

    # std_nmad_rat = np.std(fdata) / nmad(fdata)
    # if std_nmad_rat > 20:
    #    isout = np.abs(fdata) > 10 * nmad(fdata) 
    # else:
    #    isout = np.abs(fdata) > 4 * np.std(fdata) 

    # fdata = fdata[~isout]
    # t_scale = t_scale[~isout]
    # ferr = ferr[~isout]

    y_pred, sigma, z_score, good_vals = iterative_gpr(t_scale, fdata, ferr, t_pred, opt=opt, kernel=kernel)
    return y_pred + l_trend, sigma, z_score, good_vals


def ls(subarr, t_vals, uncert, weigh, filt_ls=False, conf_filt=0.99):
    T, Y, X = subarr.shape

    z_mat = subarr.reshape(T, Y * X)
    t_mat = np.array([t_vals, ] * Y * X).T
    if weigh:
        w_mat = np.array([1. / uncert ** 2, ] * Y * X).T

    if filt_ls:
        if weigh:
            yl, yu = wls_matrix(t_mat, z_mat, w_mat, conf_interv=conf_filt)[3:5]
        else:
            yl, yu = ols_matrix(t_mat, z_mat, conf_interv=conf_filt)[3:5]

        z_mat[z_mat < yl] = np.nan
        z_mat[z_mat > yu] = np.nan

    if weigh:
        beta1, _, incert_slope = wls_matrix(t_mat, z_mat, w_mat)[0:3]
    else:
        beta1, _, incert_slope = ols_matrix(t_mat, z_mat)[0:3]

    date_min = np.nanmin(t_mat, axis=0)
    date_max = np.nanmax(t_mat, axis=0)
    nb_trend = (~np.isnan(z_mat)).sum(axis=0)

    filter_less_2_DEMs = nb_trend <= 2
    beta1[filter_less_2_DEMs] = np.nan
    incert_slope[filter_less_2_DEMs] = np.nan

    slope = np.reshape(beta1, (Y, X))
    slope_sig = np.reshape(incert_slope, (Y, X))
    nb_dem = np.reshape(nb_trend, (Y, X))
    date_min = np.reshape(date_min, (Y, X))
    date_max = np.reshape(date_max, (Y, X))

    outarr = np.concatenate((slope, slope_sig, nb_dem, date_min, date_max), axis=0)

    return outarr

@jit
def gpr_filter_wrapper(argsin):
    subarr, i, t_vals, uncert, new_t, opt, kernel, tstep = argsin
    start = time.time()
    Y, X = subarr[0].shape
    outarr = np.nan * np.zeros((new_t * 2, Y, X))
    # pixel by pixel
    for x in range(X):
        for y in range(Y):
            tmp_y, tmp_sig = gpr(subarr[:, y, x], t_vals, uncert, opt=opt, kernel=kernel, tstep=tstep)[0:2]
            out = np.concatenate((tmp_y, tmp_sig), axis=0)
            outarr[:, y, x] = out
    elaps = time.time() - start
    print('Done with block {}, elapsed time {}.'.format(i, elaps))
    return outarr

@jit
def gpr_fit_wrapper(argsin):
    subarr, i, t_vals, uncert, new_t, opt, kernel, tstep = argsin
    start = time.time()
    Y, X = subarr[0].shape
    outarr = np.nan * np.zeros((new_t * 2, Y, X))
    # pixel by pixel
    for x in range(X):
        for y in range(Y):
            tmp_y, tmp_sig = gpr(subarr[:, y, x], t_vals, uncert, opt=opt, kernel=kernel, tstep=tstep)[0:2]
            out = np.concatenate((tmp_y, tmp_sig), axis=0)
            outarr[:, y, x] = out
    elaps = time.time() - start
    print('Done with block {}, elapsed time {}.'.format(i, elaps))
    return outarr

@jit
def ls_filter_wrapper(argsin):
    subarr, i, t_vals, uncert, weigh = argsin
    start = time.time()

    # matrix
    outarr = ls(subarr, t_vals, uncert, weigh)

    elaps = time.time() - start
    print('Done with block {}, elapsed time {}.'.format(i, elaps))
    return outarr

@jit
def ls_fit_wrapper(argsin):
    subarr, i, t_vals, uncert, weigh = argsin
    start = time.time()

    # matrix
    outarr = ls(subarr, t_vals, uncert, weigh)

    elaps = time.time() - start
    print('Done with block {}, elapsed time {}.'.format(i, elaps))
    return outarr


def splitter(img, nblocks, overlap=0):
    split1 = np.array_split(img, nblocks[0], axis=1)
    split2 = [np.array_split(im, nblocks[1], axis=2) for im in split1]
    olist = [np.copy(a) for a in list(chain.from_iterable(split2))]
    return olist


def stitcher(outputs, nblocks, overlap=0):
    stitched = []
    if np.array(nblocks).size == 1:
        nblocks = np.array([nblocks, nblocks])
    for i in range(nblocks[0]):
        stitched.append(outputs[i * nblocks[1]])
        for j in range(1, nblocks[1]):
            outind = j + i * nblocks[1]
            stitched[i] = np.concatenate((stitched[i], outputs[outind]), axis=2)
    return np.concatenate(tuple(stitched), axis=1)


def cube_to_stack(ds, ds_arr, y0, nice_fit_t, out_cube, fit_t, outfile, method, clobber=False):
    # TODO: probably a cleaner way to write this without having to call ds + ds_arr, nice_fit_t + y0 + fit_t here to copy shapes...

    if outfile is None:
        outfile = 'fit_' + method + '.nc'

    fit_cube = out_cube[:fit_t.size, :, :]
    sig_cube = out_cube[fit_t.size:, :, :]

    nco, to, xo, yo = st.create_nc(ds_arr[0], outfile=outfile,
                                   clobber=clobber, t0=np.datetime64('{}-01-01'.format(y0)))
    st.create_crs_variable(parse_epsg(ds['crs'].spatial_ref), nco)

    x, y = ds['x'].values, ds['y'].values
    xo[:] = x
    yo[:] = y
    to[:] = nice_fit_t

    zo = nco.createVariable('z', 'f4', ('time', 'y', 'x'), fill_value=-9999)
    zo.units = 'meters'
    zo.long_name = 'Fit elevation above WGS84 ellipsoid'
    zo.grid_mapping = 'crs'
    zo.coordinates = 'x y'
    zo.set_auto_mask(True)

    zo[:] = fit_cube

    fzo = nco.createVariable('z_ci', 'f4', ('time', 'y', 'x'), fill_value=-9999)
    fzo.units = 'meters'
    fzo.long_name = '68% confidence interval for elevation fit.'
    fzo.grid_mapping = 'crs'
    fzo.coordinates = 'x y'
    fzo.set_auto_mask(True)

    fzo[:] = sig_cube

    nco.close()


def arr_to_img(ds, out_arr, outfile, method):
    if outfile is None:
        outfile_fit = 'fit_' + method + '_dh.tif'
        outfile_sig = 'fit_' + method + '_err.tif'
        outfile_nb = 'fit_' + method + '_nb.tif'
        outfile_dmin = 'fit_' + method + '_dmin.tif'
        outfile_dmax = 'fit_' + method + '_dmax.tif'
    else:
        outfile_fit = os.path.join(os.path.dirname(outfile),
                                   os.path.splitext(os.path.basename(outfile))[0] + '_dh.tif')
        outfile_sig = os.path.join(os.path.dirname(outfile),
                                   os.path.splitext(os.path.basename(outfile))[0] + '_err.tif')
        outfile_nb = os.path.join(os.path.dirname(outfile),
                                  os.path.splitext(os.path.basename(outfile))[0] + '_nb.tif')
        outfile_dmin = os.path.join(os.path.dirname(outfile),
                                    os.path.splitext(os.path.basename(outfile))[0] + '_dmin.tif')
        outfile_dmax = os.path.join(os.path.dirname(outfile),
                                    os.path.splitext(os.path.basename(outfile))[0] + '_dmax.tif')

    fit_arr = out_arr[1, :, :]
    sig_arr = out_arr[2, :, :]
    nb_arr = out_arr[3, :, :]
    dmin_arr = out_arr[4, :, :]
    dmax_arr = out_arr[5, :, :]

    # TODO: I don't get how you go from stack back to GeoImg easily yet
    # arr = geoimg(ds)

    # arr.img = fit_arr
    # arr.write(outfile_fit)
    # arr.img = sig_arr
    # arr.write(outfile_sig)
    # arr.img = nb_arr
    # arr.write(outfile_nb)
    # arr.img = dmin_arr
    # arr.write(outfile_dmin)
    # arr.img = dmax_arr
    # arr.write(outfile_dmax)


def time_filter_ref(ds, t_vals, ref_dem, ref_date, thresh=50, base_thresh=20):
    delta_t = (ref_date - t_vals).astype('timedelta64[D]').astype(float) / 365.24
    dh = ds - ref_dem.img
    dt_arr = np.ones(dh.shape)
    for i, d in enumerate(delta_t):
        dt_arr[i] = dt_arr[i] * d
    if np.array(thresh).size == 1:
        ds[np.abs(dh) > base_thresh + np.abs(dt_arr)*thresh] = np.nan
    else:
        #TODO: not sure about how I wrote this one... need to define the signs of thresh[0] and thresh[1]
        ds[np.logical_and(dh > base_thresh + dt_arr*thresh[0], dh < -base_thresh + dt_arr*thresh[1])] = np.nan
    #     ds[np.logical_and(d_data < thresh[0],
    #                       d_data > thresh[1])] = np.nan
    return ds


def spat_filter_ref(ds_arr, ref_dem, cutoff_kern_size=5000, cutoff_thr=100.):

    @jit_filter_function
    def nanmax(a):
        return np.nanmax(a)

    @jit_filter_function
    def nanmin(a):
        return np.nanmin(a)
    # here we assume that the reference DEM is a "clean" post-processed DEM, filtered with QA for low confidence outliers
    # minimum/maximum elevation in circular surroundings based on reference DEM

    ref_arr = ref_dem.img
    res = ref_dem.dx

    rad = int(np.floor(cutoff_kern_size / res))
    max_arr = filters.generic_filter(ref_arr, nanmax, footprint=disk(rad))
    min_arr = filters.generic_filter(ref_arr, nanmin, footprint=disk(rad))

    for i in range(ds_arr.shape[0]):
        ds_arr[i, np.logical_or(ds_arr[i, :] > (max_arr + cutoff_thr), ds_arr[i, :] < (min_arr - cutoff_thr))] = np.nan

    return ds_arr

def fit_stack(fn_stack, fn_ref_dem=None, ref_dem_date=None, filt='min_max', filter_thresh=50, inc_mask=None, nproc=1, method='gpr', opt_gpr=False,
              kernel=None, cutoff_trange=None, tstep=0.25, outfile='fit.nc', clobber=False):
    """
    Given a netcdf stack of DEMs, perform temporal fitting with uncertainty propagation

    :param fn_stack: Filename for input netcdf file
    :param fn_ref_dem: Filename for input reference DEM (maybe we change that to a footprint shapefile to respect your original structure?)
    :param ref_dem_date: Date of ref_dem
    :param filt: Type of filtering
    :param filter_thresh: Maximum dh/dt from reference DEM for time filtering
    :param inc_mask: Optional inclusion mask
    :param nproc: Number of cores for multiprocessing [1]
    :param method: Fitting method, currently supported: Gaussian Process Regression "gpr", Ordinary Least Squares "ols" and Weighted Least Squares "wls" ["gpr"]
    :param opt_gpr: Run learning optimization in the GPR fitting [False]
    :param kernel: Kernel
    :param cutoff_trange: Temporal range to fit
    :param tstep: Temporal step for fitted stack [0.25 year]
    :param outfile: Path to outfile
    :return:
    """

    assert method in ['gpr', 'ols', 'wls'], "Method must be one of gpr, ols or wls."
    print('Reading dataset: ' + fn_stack)

    # we are already chunking manually (split/stitch) below so let's leave chunking aside for now
    # ds = xr.open_dataset(fn_stack, chunks={'x': 100, 'y': 100})

    ds = xr.open_dataset(fn_stack)
    # ds.load()
    ds_arr = ds.variables['z'].values

    if inc_mask is not None:
        land_mask = get_stack_mask(inc_mask, ds)
        ds_arr[:, ~land_mask] = np.nan

    print('Filtering...')
    keep_vals = ds['uncert'].values < 20
    t_vals = ds['time'].values[keep_vals]
    uncert = ds['uncert'].values[keep_vals]
    ds_arr = ds_arr[keep_vals, :, :]

    # minimum/maximum elevation on Earth
    ds_arr[np.logical_or(ds_arr < -400, ds_arr > 8900)] = np.nan

    if fn_ref_dem is not None:
        assert filt in ['min_max', 'time','both'], "fn_ref must be one of: min_max, time, both"
        tmp_geo = st.make_geoimg(ds)
        tmp_dem = GeoImg(fn_ref_dem)
        ref_dem = tmp_dem.reproject(tmp_geo)
        if filter == 'min_max':
            print('Filtering using min/max values in {}'.format(fn_ref_dem))
            ds_arr = spat_filter_ref(ds_arr, ref_dem)
        elif filter == 'time':
            if ref_dem_date is None:
                print('Reference DEM time stamp not specified, defaulting to 01.01.2000')
                ref_dem_date = np.datetime64('2000-01-01')
            print('Filtering using dh/dt value to reference DEM, threshold of {} m/a'.format(filter_thresh))
            ds_arr = time_filter_ref(ds_arr, t_vals, ref_dem, ref_dem_date, thresh=filter_thresh)
        elif filter == 'both':
            print('Filtering using min/max values in {}'.format(fn_ref_dem))
            ds_arr = spat_filter_ref(ds_arr, ref_dem)
            if ref_dem_date is None:
                print('Reference DEM time stamp not specified, defaulting to 01.01.2000')
                ref_dem_date = np.datetime64('2000-01-01')
            print('Filtering using dh/dt value to reference DEM, threshold of {} m/a'.format(filter_thresh))
            ds_arr = time_filter_ref(ds_arr, t_vals, ref_dem, ref_dem_date, thresh=filter_thresh)

    y0 = t_vals[0].astype('datetime64[D]').astype(object).year
    y1 = t_vals[-1].astype('datetime64[D]').astype(object).year + 1.1
    fit_t = np.arange(y0, y1, tstep) - y0
    nice_fit_t = [np.timedelta64(int(d), 'D').astype(int) for d in np.round(fit_t * 365.2524)]

    print('Fitting with method: ' + method)

    if nproc == 1:
        print('Processing with 1 core...')
        if method == 'gpr':
            out_cube = gpr_fit_wrapper((ds_arr, 0, t_vals, uncert, fit_t.size), opt_gpr, kernel, tstep)
            cube_to_stack(ds, ds_arr, y0, nice_fit_t, out_cube, fit_t, outfile=outfile, method=method, clobber=clobber)
        elif method in ['ols', 'wls']:
            if method == 'ols':
                weig = False
            else:
                weig = True
            out_arr = ls_fit_wrapper((ds_arr, 0, t_vals, uncert, fit_t.size), weig)
            arr_to_img(ds, out_arr, outfile=outfile, method=method)
    else:
        print('Processing with ' + str(nproc) + ' cores...')
        # now, try to figure out the nicest way to break up the image, given the number of processors
        # there has to be a better way than this... i'll look into it

        # n_x_tiles = np.ceil(ds['x'].shape[0] / 10).astype(int)  # break it into 10x10 tiles
        # n_y_tiles = np.ceil(ds['y'].shape[0] / 10).astype(int)
        n_x_tiles = 8
        n_y_tiles = 8
        pool = mp.Pool(nproc, maxtasksperchild=1)
        split_arr = splitter(ds_arr, (n_y_tiles, n_x_tiles))

        if method == 'gpr':
            argsin = [(s, i, np.copy(t_vals), np.copy(uncert), np.copy(fit_t.size), opt_gpr, kernel, tstep) for i, s in
                      enumerate(split_arr)]
            outputs = pool.map(gpr_fit_wrapper, argsin, chunksize=1)
            out_cube = stitcher(outputs, (n_y_tiles, n_x_tiles))
            pool.close()
            pool.join()

            cube_to_stack(ds, ds_arr, y0, nice_fit_t, out_cube, fit_t, outfile=outfile, method=method, clobber=clobber)

        elif method in ['ols', 'wls']:
            if method == 'ols':
                weig = False
            else:
                weig = True
            argsin = [(s, i, np.copy(t_vals), np.copy(uncert), weig) for i, s in
                      enumerate(split_arr)]
            outputs = pool.map(ls_fit_wrapper, argsin, chunksize=1)
            out_arr = stitcher(outputs, (n_y_tiles, n_x_tiles))
            pool.close()
            pool.join()

            arr_to_img(ds, out_arr, outfile=outfile, method=method)<|MERGE_RESOLUTION|>--- conflicted
+++ resolved
@@ -36,10 +36,6 @@
 
 filterwarnings('ignore')
 
-<<<<<<< HEAD
-def get_stack_mask(maskshp, ds):
-=======
-
 def make_dh_animation(ds, figsize=(8,10), t0=None, t1=None, dh_max=20, cmap='RdYlBu', xlbl='easting (km)',
                       ylbl='northing (km)'):
     set_pretty_fonts()
@@ -80,8 +76,7 @@
     ani.save(outfilename, writer=ani_writer)
 
 
-def get_land_mask(maskshp, ds):
->>>>>>> 049c9d19
+def get_stack_mask(maskshp, ds):
     npix_y, npix_x = ds['z'][0].shape
     dx = np.round((ds.x.max().values - ds.x.min().values) / float(npix_x))
     dy = np.round((ds.y.min().values - ds.y.max().values) / float(npix_y))
