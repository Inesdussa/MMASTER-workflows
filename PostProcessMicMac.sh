#!/bin/bash
# post-process everything output from MicMac into nice files to use:
#	- masked DEM
#	- hillshade
#	- georeferenced orthophoto
#	- footprints of DEMs (can use to clip edges, for example)
# use: bash PostProcessMicMac.sh utm_zone,
#	where utm_zone has the form ""6 +north" for the projection used in processing.
utm_set=0
sub_set=0
while getopts "z:d:h" opt; do
  case $opt in
    h)
      echo "Post-process outputs from MMASTER into nice files to use."
      echo "usage: PostProcessMicMac.sh -z 'UTMZONE' -h"
      echo "    -z UTMZONE  : UTM Zone of area of interest. Takes form 'NN +north(south)'"
      echo "    -d SUBDIR   : Subfolder(s) where MMASTER outputs are written. If not set, looks for folders of form AST_L1A..."
      echo "    -h          : displays this message and exits."
      echo " "
      exit 0
      ;;
    z)
      UTM=$OPTARG
      utm_set=1
      ;;
    d)
      subList+=("$OPTARG")
      sub_set=1
      ;;
    \?)
      echo "RunMicMacAster.sh: Invalid option: -$OPTARG" >&2
      exit 1
      ;;
    :)
      echo "RunMicMacAster.sh: Option -$OPTARG requires an argument." >&2
      exit 1
      ;;
  esac
done

if [ $utm_set -eq 0 ]; then
      echo "Error: UTM Zone has not been set."
      echo "call RunMicMacAster.sh -h for details on usage."
      echo " "
      exit 1
fi

if [ $sub_set -eq 0 ]; then
    echo "No subdirectories specified, looking for directories of form AST_*"
    subList=$(ls -d AST_*);
fi
    
resize_rasters () {
    image1=$1
    image2=$2
    # first, get the raster sizes and check that they're the same
    img1size=($(gdalinfo $image1 | grep 'Size is' | grep -o '[0-9]*'))
    img2size=($(gdalinfo $image2 | grep 'Size is' | grep -o '[0-9]*'))
    # if the rasters are the same size, we continue.
    if [[ "${img1size[0]}" -eq "${img2size[0]}" && "${img1size[1]}" -eq "${img2size[1]}" ]]; then
        echo "$image1 and $image2 are the same size. Exiting..."
        return 1
    fi
    # get the upper left and lower right corners of image1
    ul=$(gdalinfo $image1 | grep 'Upper Left' | grep -Eo '[+-]?[0-9]*\.[0-9]*\,\s*?[+-]?[0-9]*\.[0-9]*' )
    lr=$(gdalinfo $image1 | grep 'Lower Right' | grep -Eo '[+-]?[0-9]*\.[0-9]*\,\s*[+-]?[0-9]*\.[0-9]*' )
    # split into two arrays    
    ul_arr=($(echo $ul | tr , ' '))
    lr_arr=($(echo $lr | tr , ' '))
    echo "gdalwarp -te ${ul_arr[0]} ${lr_arr[1]} ${lr_arr[0]} ${ul_arr[1]} -ts ${img1size[@]} $image2 ${image2%.tif}_resize.tif"
    echo "Re-sizing $image2 to agree with $image1 size."
    gdalwarp -te ${ul_arr[0]} ${lr_arr[1]} ${lr_arr[0]} ${ul_arr[1]} -ts ${img1size[@]} $image2 ${image2%.tif}_resize.tif
    mv -v ${image2%.tif}_resize.tif $image2
}

# first, get the masked dems and put them into a folder creatively called MaskedDEMs
# also get the orthophotos and put them into a folder creatively called OrthoImgs
basedir=$(pwd) #get the directory that we're starting in.
#mkdir -p MaskedDEMs OrthoImgs Footprints CorrelationImgs
mkdir -p PROCESSED_FINAL
outdir=$basedir/PROCESSED_FINAL

echo "using projection $UTM"
echo "getting masked DEMs and orthoimages."

for dir in ${subList[@]}; do
	echo $dir

	#tmpstr=${dir:11:8}
	#datestr=${tmpstr:4:4}${tmpstr:0:4}
	datestr=$dir
	mkdir -p $outdir/$datestr
	
	cd $dir

	if [ -d "MEC-Malt" ]; then
		cd MEC-Malt
		# note: this could actually be hard-coded, since it's probably always 9.
        finalimgs=($(ls Z_Num*_DeZoom1_STD-MALT.tif))
        finalmsks=($(ls AutoMask_STD-MALT_Num*.tif))
        finalcors=($(ls Correl_STD-MALT_Num*.tif))
		# find the last image name. ancient systems like RHEL6 don't like the -1 index.
        lastimg=${finalimgs[-1]}
        lastmsk=${finalmsks[-1]}
        lastcor=${finalcors[-1]}
		# here's the kludge that should work on all bash systems, even
		# the ancient ones like RHEL6.
		#imgind=$((${#finalimgs[@]}-1))
		#mskind=$((${#finalmsks[@]}-1))
		#corind=$((${#finalcors[@]}-1))

		#lastimg=${finalimgs[imgind]}
		#lastmsk=${finalmsks[mskind]}
		#lastcor=${finalmsks[corind]}

		# strip the extension
        laststr="${lastimg%.*}"
        maskstr="${lastmsk%.*}"
        corrstr="${lastcor%.*}"

		# now, assign the CRS we got to the mask, dem, and apply.
		echo "Georeferencing correlation mask"
		gdal_translate -a_nodata 0 -a_srs "+proj=utm +zone=$UTM +ellps=WGS84 +datum=WGS84 +units=m +no_defs" $lastcor $dir\_CORR.tif
		echo "Creating temporary georeferenced DEM"
		gdal_translate -a_srs "+proj=utm +zone=$UTM +ellps=WGS84 +datum=WGS84 +units=m +no_defs" $lastimg tmp_geo.tif
		echo "Creating temporary georeferenced Mask"
		gdal_translate -a_srs "+proj=utm +zone=$UTM +ellps=WGS84 +datum=WGS84 +units=m +no_defs" -a_nodata 0 $lastmsk tmp_msk.tif
		cd ../
		if [ -d "Ortho-MEC-Malt" ]; then 
			cd Ortho-MEC-Malt
			echo "Creating double size correlation mask for ortho"
			gdal_translate -tr 15 15 -a_srs "+proj=utm +zone=$UTM +ellps=WGS84 +datum=WGS84 +units=m +no_defs" -a_nodata 0 ../MEC-Malt/$lastmsk tmp_mskDouble.tif
			echo "Creating temporary georeferenced ortho"
			gdal_translate -tr 15 15 -a_srs "+proj=utm +zone=$UTM +ellps=WGS84 +datum=WGS84 +units=m +no_defs" Orthophotomosaic.tif tmp_V123.tif
            resize_rasters tmp_mskDouble.tif tmp_V123.tif
			cd ../
		fi
		cd MEC-Malt
		# apply the mask
		echo "Applying mask to georeferenced DEM"
		
		gdal_calc.py -A tmp_msk.tif -B tmp_geo.tif --outfile=$dir\_Z.tif --calc="B*(A>0)" --NoDataValue=-9999
		cp -v $dir\_Z.tif $outdir/$datestr #might be good to code orig. wd here.
		gdaldem hillshade $dir\_Z.tif $outdir/$datestr/$dir\_HS.tif
		gdal_calc.py -A $dir\_CORR.tif --outfile=$outdir/$datestr/$dir\_CORR.tif --calc="((A.astype(float)-127)/128)*100" --NoDataValue=-9999
		#cp -v $dir\_CORR.tif $outdir/$datestr #might be good to code orig. wd here.
		rm -v tmp_msk.tif tmp_geo.tif
		rm -v $dir\_Z.tif $dir\_CORR.tif
		cd ../
<<<<<<< HEAD

        cp -v TrackAngleMap_3N.tif $outdir/$datestr
		cp -v TrackAngleMap_3B.tif $outdir/$datestr
=======
>>>>>>> 99d1453b
		if [ -d "Ortho-MEC-Malt" ]; then 			
			cd Ortho-MEC-Malt			
			gdal_calc.py -B tmp_mskDouble.tif -A tmp_V123.tif --outfile=$dir\_V123.tif --calc="((A!=255)*(A+1)+(A==255)*A)*(B>0)" --NoDataValue=0 --allBands=A
			#Expression complicated to solve real 0 values not being NoData and 255 no being +1-ed to 0
			rm -v tmp_V123.tif tmp_mskDouble.tif
			cp -v $dir\_V123.tif $outdir/$datestr
			rm -v $dir\_V123.tif
			cd ../
		fi
		cp -v TrackAngleMap*.tif $outdir/$datestr/
	else
		echo "No directory MEC-Malt found in $dir. Exiting."
	fi

	cd $basedir #back to original directory.
done 


echo "Processing is complete. Go enjoy a beverage, you've earned it."
cd $basedir<|MERGE_RESOLUTION|>--- conflicted
+++ resolved
@@ -147,12 +147,10 @@
 		rm -v tmp_msk.tif tmp_geo.tif
 		rm -v $dir\_Z.tif $dir\_CORR.tif
 		cd ../
-<<<<<<< HEAD
 
         cp -v TrackAngleMap_3N.tif $outdir/$datestr
 		cp -v TrackAngleMap_3B.tif $outdir/$datestr
-=======
->>>>>>> 99d1453b
+
 		if [ -d "Ortho-MEC-Malt" ]; then 			
 			cd Ortho-MEC-Malt			
 			gdal_calc.py -B tmp_mskDouble.tif -A tmp_V123.tif --outfile=$dir\_V123.tif --calc="((A!=255)*(A+1)+(A==255)*A)*(B>0)" --NoDataValue=0 --allBands=A
